--- conflicted
+++ resolved
@@ -7,22 +7,18 @@
 import * as jwsPayload from './jws-payload';
 import * as keys from './keys';
 import pako from 'pako';
-import got from 'got/dist/source';
+import got from 'got';
 import jose, { JWK } from 'node-jose';
 import path from 'path';
 import Log from './logger';
 import { ValidationResult } from './validate';
 
 
-const MAX_JWS_LENGTH = 1195;
+//const MAX_JWS_LENGTH = 1195;
 
 
 export const schema = jwsCompactSchema;
 
-<<<<<<< HEAD
-=======
-// const MAX_JWS_LENGTH = 1195; FIXME: delete
->>>>>>> fa6759af
 
 export async function validate(jws: JWS): Promise<ValidationResult> {
 
@@ -38,15 +34,9 @@
         );
     }
 
-<<<<<<< HEAD
-
-    if (jws.length > MAX_JWS_LENGTH) {
-        log.error('JWS, at ' + jws.length.toString() + ' characters, exceeds max character length of ' + MAX_JWS_LENGTH.toString(), ErrorCode.JWS_TOO_LONG);
-=======
     /* FIXME: delete. Not a max length in spec v0.2
     if (jws.length >= MAX_JWS_LENGTH) {
         output.error('JWS, at ' + jws.length.toString() + ' characters, exceeds max character length of ' + MAX_JWS_LENGTH.toString(), ErrorCode.JWS_TOO_LONG);
->>>>>>> fa6759af
     }
     */
 
